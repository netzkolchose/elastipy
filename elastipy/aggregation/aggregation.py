--- conflicted
+++ resolved
@@ -23,11 +23,7 @@
 
     def __init__(self, search, name, type, params):
         from ..search import Response
-<<<<<<< HEAD
         from ..plot import PlotWrapper
-        from .visitor import AggregationVisitor
-=======
->>>>>>> 52673065
         AggregationInterface.__init__(self, timestamp_field=search.timestamp_field)
         self.search = search
         self.name = name
@@ -38,11 +34,7 @@
         self.parent: Optional[Aggregation] = None
         self.root: Aggregation = self
         self.children: List[Aggregation] = []
-<<<<<<< HEAD
-        self._visitor: Optional[AggregationVisitor] = None
         self._plot: Optional[PlotWrapper] = None
-=======
->>>>>>> 52673065
 
     def __repr__(self):
         return f"{self.__class__.__name__}('{self.name}', '{self.type}')"

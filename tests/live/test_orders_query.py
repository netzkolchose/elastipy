--- conflicted
+++ resolved
@@ -26,14 +26,11 @@
         return Search(index=data.orders.OrderExporter.INDEX_NAME)
 
     def test_total_hits_all(self):
-<<<<<<< HEAD
         search = self.search()
         response = search.execute()
 
         num_items = sum(len(o["items"]) for o in data.orders.orders)
         self.assertEqual(num_items, response.total_hits)
-=======
-        num_items = sum(len(o["items"]) for o in data.orders.orders1)
 
         self.assertEqual(
             num_items,
@@ -48,7 +45,6 @@
             num_items,
             self.search().param.rest_total_hits_as_int(True).execute()["hits"]["total"],
         )
->>>>>>> f514d143
 
     def test_total_hits_term(self):
         search = self.search()
